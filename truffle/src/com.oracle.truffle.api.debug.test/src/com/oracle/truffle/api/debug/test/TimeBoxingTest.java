/*
 * Copyright (c) 2016, Oracle and/or its affiliates. All rights reserved.
 * DO NOT ALTER OR REMOVE COPYRIGHT NOTICES OR THIS FILE HEADER.
 *
 * This code is free software; you can redistribute it and/or modify it
 * under the terms of the GNU General Public License version 2 only, as
 * published by the Free Software Foundation.  Oracle designates this
 * particular file as subject to the "Classpath" exception as provided
 * by Oracle in the LICENSE file that accompanied this code.
 *
 * This code is distributed in the hope that it will be useful, but WITHOUT
 * ANY WARRANTY; without even the implied warranty of MERCHANTABILITY or
 * FITNESS FOR A PARTICULAR PURPOSE.  See the GNU General Public License
 * version 2 for more details (a copy is included in the LICENSE file that
 * accompanied this code).
 *
 * You should have received a copy of the GNU General Public License version
 * 2 along with this work; if not, write to the Free Software Foundation,
 * Inc., 51 Franklin St, Fifth Floor, Boston, MA 02110-1301 USA.
 *
 * Please contact Oracle, 500 Oracle Parkway, Redwood Shores, CA 94065 USA
 * or visit www.oracle.com if you need additional information or have any
 * questions.
 */
package com.oracle.truffle.api.debug.test;

import java.util.Timer;
import java.util.TimerTask;

import org.junit.Assert;
import org.junit.Test;

import com.oracle.truffle.api.debug.Debugger;
import com.oracle.truffle.api.debug.SuspendedCallback;
import com.oracle.truffle.api.debug.SuspendedEvent;
import com.oracle.truffle.api.instrumentation.test.InstrumentationTestLanguage;
import org.graalvm.polyglot.Context;
import org.graalvm.polyglot.PolyglotException;
import org.graalvm.polyglot.Source;

public class TimeBoxingTest {

    @Test
    public void testTimeBoxing() throws Exception {
        final Context context = Context.create();
<<<<<<< HEAD
        Source source = Source.newBuilder(InstrumentationTestLanguage.ID, "ROOT(LOOP(infinity,STATEMENT))", "NotEnoughTime").build();
=======
        Source source = Source.newBuilder(InstrumentationTestLanguage.ID, "ROOT(LOOP(infinity,STATEMENT))", "NotEnoughTime").buildLiteral();
        Debugger debugger = context.getEngine().getInstruments().get("debugger").lookup(Debugger.class);
>>>>>>> 19b76390

        Timer timer = new Timer();
        timer.schedule(new TimerTask() {
            @Override
            public void run() {
                debugger.startSession(new SuspendedCallback() {
                    public void onSuspend(SuspendedEvent event) {
                        event.prepareKill();
                    }
                }).suspendNextExecution();
            }
        }, 0, 10);

        try {
            context.eval(source); // throws KillException, wrapped by PolyglotException
            Assert.fail();
        } catch (PolyglotException error) {
            Assert.assertTrue(error.isCancelled());
            Assert.assertTrue(error.getMessage(), error.getMessage().contains("Execution cancelled by a debugging session."));
        }
        timer.cancel();
    }

}<|MERGE_RESOLUTION|>--- conflicted
+++ resolved
@@ -43,12 +43,8 @@
     @Test
     public void testTimeBoxing() throws Exception {
         final Context context = Context.create();
-<<<<<<< HEAD
-        Source source = Source.newBuilder(InstrumentationTestLanguage.ID, "ROOT(LOOP(infinity,STATEMENT))", "NotEnoughTime").build();
-=======
         Source source = Source.newBuilder(InstrumentationTestLanguage.ID, "ROOT(LOOP(infinity,STATEMENT))", "NotEnoughTime").buildLiteral();
         Debugger debugger = context.getEngine().getInstruments().get("debugger").lookup(Debugger.class);
->>>>>>> 19b76390
 
         Timer timer = new Timer();
         timer.schedule(new TimerTask() {
