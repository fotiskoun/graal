--- conflicted
+++ resolved
@@ -12,11 +12,8 @@
 * Added `InteropLibrary.getUncached()` and `InteropLibrary.getUncached(Object)` short-cut methods for convenience.
 * Enabled by default the new inlining heuristic in which inlining budgets are based on Graal IR node counts and not Truffle Node counts.
 * Added `ConditionProfile#create()` as an alias of `createBinaryProfile()` so it can be used like `@Cached ConditionProfile myProfile`. 
-<<<<<<< HEAD
 * Improved `AssumedValue` utility class: Code that reads the value but can not constant fold it does not need to deopt when the value changes.
-=======
 * A `TruffleFile` for an empty path is no more resolved to the current working directory.
->>>>>>> fe2b1280
 
 ## Version 20.1.0
 * Added `@GenerateLibrary(dynamicDispatchEnabled = false)` that allows to disable dynamic dispatch semantics for a library. The default is `true`.
