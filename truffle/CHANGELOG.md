--- conflicted
+++ resolved
@@ -3,7 +3,6 @@
 This changelog summarizes major changes between Truffle versions relevant to languages implementors building upon the Truffle framework. The main focus is on APIs exported by Truffle.
 
 ## Version 20.2.0
-<<<<<<< HEAD
 * Added new identity APIs to `InteropLibrary`:
     * `hasIdentity(Object receiver)` to find out whether an object specifies identity
 	* `isIdentical(Object receiver, Object other, InteropLibrary otherLib)` to compare the identity of two object
@@ -12,9 +11,7 @@
 * Added `TriState` utility class represents three states TRUE, FALSE and UNDEFINED.
 * Added `InteropLibrary.getUncached()` and `InteropLibrary.getUncached(Object)` short-cut methods for convenience.
 
-=======
 * Added `ConditionProfile#create()` as an alias of `createBinaryProfile()` so it can be used like `@Cached ConditionProfile myProfile`. 
->>>>>>> beaedf64
 
 ## Version 20.1.0
 * Added `@GenerateLibrary(dynamicDispatchEnabled = false)` that allows to disable dynamic dispatch semantics for a library. The default is `true`.
