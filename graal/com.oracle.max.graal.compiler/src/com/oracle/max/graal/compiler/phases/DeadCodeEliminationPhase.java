--- conflicted
+++ resolved
@@ -77,8 +77,8 @@
             if (current instanceof AbstractVectorNode) {
                 for (Node usage : current.usages()) {
                     flood.add(usage);
-                }
-            }
+        }
+    }
         }
     }
 
@@ -153,20 +153,6 @@
         }
         for (Node node : graph.getNodes()) {
             if (!flood.isMarked(node)) {
-<<<<<<< HEAD
-                if (node.predecessors().size() > 0) {
-                    for (Node pred : node.predecessors()) {
-                        TTY.println("!PRED! " + pred + " (" + flood.isMarked(pred) + ")");
-                        for (int i = 0; i < pred.successors().size(); i++) {
-                            TTY.println("pred=>succ: " + pred.successors().get(i));
-                        }
-                        for (int i = 0; i < pred.usages().size(); i++) {
-                            TTY.println("pred=>usage: " + pred.usages().get(i));
-                        }
-                    }
-                }
-=======
->>>>>>> 02abaa43
                 node.delete();
             }
         }
